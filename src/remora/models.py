--- conflicted
+++ resolved
@@ -26,22 +26,11 @@
 
 
 class SimpleLSTM(nn.Module):
-<<<<<<< HEAD
-    def __init__(self, out_size=2):
-        super().__init__()
-
-        self.lstm = nn.LSTM(1, 32, 1)
-        self.pps = rnn.pad_packed_sequence
-        self.fc1 = nn.Linear(32, out_size)
-        self.relu = nn.ReLU()
-        self.flatten = nn.Flatten()
-=======
     def __init__(self, size=DEFAULT_SIZE, num_out=2):
         super().__init__()
 
         self.lstm = nn.LSTM(1, size, 1)
         self.fc1 = nn.Linear(size, num_out)
->>>>>>> 91bc5621
 
     def forward(self, x, x_len):
         x = self.lstm(x)
@@ -79,19 +68,11 @@
 
 
 class CNN(nn.Module):
-<<<<<<< HEAD
-    def __init__(self, batch_size, channel_size, out_size=2):
-        super().__init__()
-        self.conv1 = nn.Conv1d(1, channel_size, 8)
-        self.conv2 = nn.Conv1d(32, 32, 2)
-        self.fc1 = nn.Linear(32, out_size)
-=======
     def __init__(self, size=DEFAULT_SIZE, num_out=2):
         super().__init__()
         self.conv1 = nn.Conv1d(1, size, 8)
         self.conv2 = nn.Conv1d(size, size, 2)
         self.fc1 = nn.Linear(size, num_out)
->>>>>>> 91bc5621
 
         self.dropout = nn.Dropout(p=0.3)
         self.pool = nn.MaxPool1d(3)
